# maubot
A plugin-based [Matrix](https://matrix.org) bot system written in Python.

### [Wiki](https://github.com/maubot/maubot/wiki)

### [Management API spec](https://github.com/maubot/maubot/blob/master/maubot/management/api/spec.md)

## Discussion
Matrix room: [#maubot:maunium.net](https://matrix.to/#/#maubot:maunium.net)

## Plugins
* [jesaribot](https://github.com/maubot/jesaribot) - A simple bot that replies with an image when you say "jesari".
* [sed](https://github.com/maubot/sed) - A bot to do sed-like replacements.
* [factorial](https://github.com/maubot/factorial) - A bot to calculate unexpected factorials.
* [media](https://github.com/maubot/media) - A bot that replies with the MXC URI of images you send it.
* [dice](https://github.com/maubot/dice) - A combined dice rolling and calculator bot.
* [karma](https://github.com/maubot/karma) - A user karma tracker bot.
* [xkcd](https://github.com/maubot/xkcd) - A bot to view xkcd comics.
* [echo](https://github.com/maubot/echo) - A bot that echoes pings and other stuff.
* [rss](https://github.com/maubot/rss) - A bot that posts RSS feed updates to Matrix.
* [reddit](https://github.com/TomCasavant/RedditMaubot) - A bot that condescendingly corrects a user when they enter an r/subreddit without providing a link to that subreddit
* [giphy](https://github.com/TomCasavant/GiphyMaubot) - A bot that generates a gif (from giphy) given search terms
* [trump](https://github.com/jeffcasavant/MaubotTrumpTweet) - A bot that generates a Trump tweet with the given content
* [poll](https://github.com/TomCasavant/PollMaubot) - A bot that will create a simple poll for users in a room
* [urban](https://github.com/dvdgsng/UrbanMaubot) - A bot that fetches definitions from [Urban Dictionary](https://www.urbandictionary.com/).
* [reminder](https://github.com/maubot/reminder) - A bot to remind you about things.
* [translate](https://github.com/maubot/translate) - A bot to translate words.
* [reactbot](https://github.com/maubot/reactbot) - A bot that responds to messages that match predefined rules.
* [exec](https://github.com/maubot/exec) - A bot that executes code.
* [commitstrip](https://github.com/maubot/commitstrip) - A bot to view CommitStrips.
* [supportportal](https://github.com/maubot/supportportal) - A bot to manage customer support on Matrix.
* [gitlab](https://github.com/maubot/gitlab) - A GitLab client and webhook receiver.
* [github](https://github.com/maubot/github) - A GitHub client and webhook receiver.
* [gitea](https://github.com/saces/maugitea) - A Gitea client and webhook receiver.
* [twilio](https://github.com/jeffcasavant/MaubotTwilio) - Maubot-based SMS bridge
* [tmdb](https://codeberg.org/lomion/tmdb-bot) - A bot that posts information about movies fetched from TheMovieDB.org.
* [tex](https://github.com/maubot/tex) - A bot that renders LaTeX.
* [altalias](https://github.com/maubot/altalias) - A bot that lets users publish alternate aliases in rooms.
* [satwcomic](https://github.com/maubot/satwcomic) - A bot to view SatWComics.
* [songwhip](https://github.com/maubot/songwhip) - A bot to post Songwhip links.
* [invite](https://github.com/williamkray/maubot-invite) - A bot to generate invitation tokens from [matrix-registration](https://github.com/ZerataX/matrix-registration)
<<<<<<< HEAD
* [ticker](https://github.com/williamkray/maubot-ticker) - A bot to return financial data about a stock or cryptocurrency.
=======
* [wolframalpha](https://github.com/ggogel/WolframAlphaMaubot) - A bot that allows requesting information from [WolframAlpha](https://www.wolframalpha.com/).
* [pingcheck](https://edugit.org/nik/maubot-pingcheck) - A bot to ping the echo bot and send rtt to Icinga passive check
>>>>>>> 76880837

Open a pull request or join the Matrix room linked above to get your plugin listed here

The plugin wishlist lives at https://github.com/maubot/plugin-wishlist/issues<|MERGE_RESOLUTION|>--- conflicted
+++ resolved
@@ -39,12 +39,9 @@
 * [satwcomic](https://github.com/maubot/satwcomic) - A bot to view SatWComics.
 * [songwhip](https://github.com/maubot/songwhip) - A bot to post Songwhip links.
 * [invite](https://github.com/williamkray/maubot-invite) - A bot to generate invitation tokens from [matrix-registration](https://github.com/ZerataX/matrix-registration)
-<<<<<<< HEAD
-* [ticker](https://github.com/williamkray/maubot-ticker) - A bot to return financial data about a stock or cryptocurrency.
-=======
 * [wolframalpha](https://github.com/ggogel/WolframAlphaMaubot) - A bot that allows requesting information from [WolframAlpha](https://www.wolframalpha.com/).
 * [pingcheck](https://edugit.org/nik/maubot-pingcheck) - A bot to ping the echo bot and send rtt to Icinga passive check
->>>>>>> 76880837
+* [ticker](https://github.com/williamkray/maubot-ticker) - A bot to return financial data about a stock or cryptocurrency.
 
 Open a pull request or join the Matrix room linked above to get your plugin listed here
 
