--- conflicted
+++ resolved
@@ -20,11 +20,8 @@
 * [rss](https://github.com/maubot/rss) - A bot that posts RSS feed updates to Matrix.
 * [reddit](https://github.com/TomCasavant/RedditMaubot) - A bot that condescendingly corrects a user when they enter an r/subreddit without providing a link to that subreddit
 * [giphy](https://github.com/TomCasavant/GiphyMaubot) - A bot that generates a gif (from giphy) given search terms
-<<<<<<< HEAD
+* [trump](https://github.com/jeffcasavant/MaubotTrumpTweet) - A bot that generates a Trump tweet with the given content
 * [urban](https://github.com/dvdgsng/UrbanMaubot) - A bot that fetches definitions from [Urban Dictionary](https://www.urbandictionary.com/).
-=======
-* [trump](https://github.com/jeffcasavant/MaubotTrumpTweet) - A bot that generates a Trump tweet with the given content
->>>>>>> 94d96202
 
 ### Upcoming
 * dictionary - A bot to get the dictionary definitions of words.
